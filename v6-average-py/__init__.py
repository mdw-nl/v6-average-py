--- conflicted
+++ resolved
@@ -53,21 +53,8 @@
     # also possible to subscribe to a websocket channel to get status
     # updates.
     info("Waiting for results")
-<<<<<<< HEAD
     results = client.wait_for_results(task_id=task.get("id"))
     info("Partial results are in!")
-=======
-    task_id = task.get("id")
-    task = client.get_task(task_id)
-    while not task.get("complete"):
-        task = client.get_task(task_id)
-        info("Waiting for results")
-        time.sleep(1)
-
-    # Once we now the partials are complete, we can collect them.
-    info("Obtaining results")
-    results = client.get_results(task_id=task.get("id"))
->>>>>>> 48fe4e0c
 
     # Now we can combine the partials to a global average.
     info("Computing global average")
